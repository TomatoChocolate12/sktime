--- conflicted
+++ resolved
@@ -8,11 +8,12 @@
 import re
 import sys
 import platform
-import numpy as np
 
-<<<<<<< HEAD
-here = os.path.abspath(os.path.dirname(__file__))
-=======
+try:
+    import numpy as np
+except ModuleNotFoundError as e:
+    raise ModuleNotFoundError("No module named 'Numpy'. Please install "
+                              "Numpy first using `pip install Numpy`.")
 try:
     from Cython.Build import cythonize
 except ModuleNotFoundError as e:
@@ -20,7 +21,6 @@
                               "Cython first using `pip install Cython`.")
 
 HERE = os.path.abspath(os.path.dirname(__file__))
->>>>>>> a8db6cda
 
 
 def read(*parts):
@@ -47,17 +47,7 @@
 
 
 DISTNAME = 'sktime'
-<<<<<<< HEAD
-DESCRIPTION = 'scikit-learn compatible toolbox for learning with time series and panel data'
-with codecs.open('README.rst', encoding='utf-8-sig') as f:
-    LONG_DESCRIPTION = f.read()
-MAINTAINER = 'F. Kiraly'
-MAINTAINER_EMAIL = 'f.kiraly@ucl.ac.uk'
-URL = 'https://github.com/alan-turing-institute/sktime'
-LICENSE = 'undecided'
-DOWNLOAD_URL = 'https://github.com/alan-turing-institute/sktime'
-=======
-DESCRIPTION = 'scikit-learn compatible toolbox for learning with time-series/panel data'
+DESCRIPTION = 'scikit-learn compatible toolbox for learning with time series/panel data'
 with codecs.open('README.rst', encoding='utf-8-sig') as f:
     LONG_DESCRIPTION = f.read()
 MAINTAINER = 'F. Király'
@@ -70,7 +60,6 @@
     'Documentation': 'https://alan-turing-institute.github.io/sktime/',
     'Source Code': 'https://github.com/alan-turing-institute/sktime'
 }
->>>>>>> a8db6cda
 VERSION = find_version('sktime', '__init__.py')
 INSTALL_REQUIRES = ['numpy', 'scipy', 'pandas', 'scikit-learn', 'statsmodels']
 CLASSIFIERS = ['Intended Audience :: Science/Research',
@@ -98,19 +87,11 @@
     ]
 }
 
-<<<<<<< HEAD
-
-=======
->>>>>>> a8db6cda
 setup(name=DISTNAME,
       maintainer=MAINTAINER,
       maintainer_email=MAINTAINER_EMAIL,
       description=DESCRIPTION,
-<<<<<<< HEAD
-      license='BSD 3-Clause License',
-=======
       license=LICENSE,
->>>>>>> a8db6cda
       url=URL,
       version=VERSION,
       download_url=DOWNLOAD_URL,
@@ -121,13 +102,8 @@
       include_package_data=True,
       install_requires=INSTALL_REQUIRES,
       extras_require=EXTRAS_REQUIRE,
-<<<<<<< HEAD
-      ext_modules=cythonize(["sktime/distances/elastic_cython.pyx"], annotate=True),
-      include_dirs=[numpy.get_include()])
-=======
       ext_modules=cythonize(
           ["sktime/distances/elastic_cython.pyx"],
           annotate=True),
       include_dirs=[np.get_include()]
-      )
->>>>>>> a8db6cda
+      )